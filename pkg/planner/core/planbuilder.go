--- conflicted
+++ resolved
@@ -1282,22 +1282,7 @@
 
 		hasScanHint = true
 
-<<<<<<< HEAD
-		if !isolationReadEnginesHasTiKV {
-			if hint.IndexNames != nil {
-				engineVals, _ := ctx.GetSessionVars().GetSystemVar(vardef.TiDBIsolationReadEngines)
-				err := fmt.Errorf("TiDB doesn't support index in the isolation read engines(value: '%v')", engineVals)
-				if i < indexHintsLen {
-					return nil, err
-				}
-				ctx.GetSessionVars().StmtCtx.AppendWarning(err)
-			}
-			continue
-		}
-		// It is syntactically valid to omit index_list for USE INDEX, which means "use no indexes".
-=======
 		// It is syntactically valid to omit index_list for USE INDEX, which means “use no indexes”.
->>>>>>> 50845647
 		// Omitting index_list for FORCE INDEX or IGNORE INDEX is a syntax error.
 		// See https://dev.mysql.com/doc/refman/8.0/en/index-hints.html.
 		if !isolationReadEnginesHasTiKV && hint.IndexNames == nil {
